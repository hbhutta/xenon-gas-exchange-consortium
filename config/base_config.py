--- conflicted
+++ resolved
@@ -23,18 +23,12 @@
         remove_noisy_projections: bool, whether to remove noisy projections
         processes: Process, the evaluation processes
         reference_data: ReferenceData, reference data
-<<<<<<< HEAD
-=======
         system_vendor: SystemVendor, the scanner vendor system_vendor
->>>>>>> b74ee455
         reference_data_key: str, reference data key
         segmentation_key: str, the segmentation key
         hb_correction_key: str, hemoglobin correction key
         hb: float, subject hb value in g/dL
-<<<<<<< HEAD
-=======
         institution: str, the scan institution
->>>>>>> b74ee455
         subject_id: str, the subject id
         rbc_m_ratio: float, the RBC to M ratio
     """
@@ -49,19 +43,13 @@
         self.recon = Recon()
         self.reference_data_key = constants.ReferenceDataKey.REFERENCE_218_PPM_01.value
         self.reference_data = ReferenceData(self.reference_data_key)
-<<<<<<< HEAD
-=======
         self.system_vendor = constants.SystemVendor.SIEMENS.value
->>>>>>> b74ee455
         self.segmentation_key = constants.SegmentationKey.CNN_VENT.value
         self.registration_key = constants.RegistrationKey.SKIP.value
         self.bias_key = constants.BiasfieldKey.N4ITK.value
         self.hb_correction_key = constants.HbCorrectionKey.NONE.value
         self.hb = 0.0
-<<<<<<< HEAD
-=======
         self.institution = constants.Institution.DUKE.value
->>>>>>> b74ee455
         self.subject_id = "test"
         self.rbc_m_ratio = 0.0
 
